--- conflicted
+++ resolved
@@ -366,7 +366,6 @@
     def maximize(self, new_value):
         self.optimizer.maximize = new_value
 
-<<<<<<< HEAD
     def evaluate(self, f, variables, x, args=(), linear_constrain=None):
         if np.any([not var.correct_value(el)
                    for el, var in zip(x, variables)]):
@@ -381,37 +380,6 @@
 
     def _optimize(self, f, variables, x0, options,
                   maxiter, maxeval, iter_callback):
-=======
-    def evaluate_inner(self, f, x, bounds, args=()):
-        # Returns 'true' values of function.
-        for val, domain in zip(x, bounds):
-            if val < domain[0] or val > domain[1]:
-                # we have translate inf to 'true' value
-                return self.sign * self.out_of_bounds
-        y = f(self.inv_transform(x), *args)
-        if y is None or np.isnan(y):
-            return self.sign * self.out_of_bounds
-        return y
-
-    def prepare_callback(self, callback):
-        @wraps(callback)
-        def wrapper(x, y):
-            return callback(self.inv_transform(x), y)
-        return wrapper
-
-    def valid_restore_file(self, save_file):
-        return self.optimizer.valid_restore_file(save_file)
-
-    def optimize(self, f, variables, x0, args=(), options={},
-                 linear_constrain=None, maxiter=None, maxeval=None,
-                 verbose=0, callback=None, eval_file=None, report_file=None,
-                 save_file=None, restore_file=None, restore_points_only=False,
-                 restore_x_transform=None):
-        self.check_variables(variables)
-        x0 = np.array(x0, dtype=np.float)
-        x0_in_opt = self.optimizer.transform(self.transform(x0))
-        bounds = self.transform([var.domain for var in variables])
->>>>>>> c4c06b79
         vars_in_opt = copy.deepcopy(variables)
         if isinstance(self.optimizer, UnconstrainedOptimizer):
             for i in range(len(vars_in_opt)):
