from .engine import Engine, get_engine, all_engines, register_engine  # NOQA
from .engine import all_available_engines, all_simulation_engines  # NOQA
from .engine import all_drawing_engines  # NOQA
from .dadi_engine import DadiEngine  # NOQA
from .moments_engine import MomentsEngine  # NOQA
<<<<<<< HEAD
from .dical2_engine import DiCal2Engine  # NOQA
from .dadi_moments_common import DadiOrMomentsEngine  # NOQA
=======
from .dadi_moments_common import DadiOrMomentsEngine  # NOQA
from .demes_engine import DemesEngine  # NOQA
>>>>>>> 31470ec5
<|MERGE_RESOLUTION|>--- conflicted
+++ resolved
@@ -3,10 +3,6 @@
 from .engine import all_drawing_engines  # NOQA
 from .dadi_engine import DadiEngine  # NOQA
 from .moments_engine import MomentsEngine  # NOQA
-<<<<<<< HEAD
 from .dical2_engine import DiCal2Engine  # NOQA
 from .dadi_moments_common import DadiOrMomentsEngine  # NOQA
-=======
-from .dadi_moments_common import DadiOrMomentsEngine  # NOQA
-from .demes_engine import DemesEngine  # NOQA
->>>>>>> 31470ec5
+from .demes_engine import DemesEngine  # NOQA