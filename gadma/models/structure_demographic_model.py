from ..utils import Variable, PopulationSizeVariable, TimeVariable
from ..utils import MigrationVariable, DynamicVariable, SelectionVariable,\
                    FractionVariable, ContinuousVariable
from . import Epoch, Split
from .variables_combinations import Multiplication, Subtraction
from .demographic_model import EpochDemographicModel
import copy
import numpy as np
import warnings


class StructureDemographicModel(EpochDemographicModel):
    r"""
    Special class for demographic model created by structure.

    :param initial_structure: List of ints with number of intervals
                              in initial structure.
    :type initial_structure: list of ints
    :param final_structure: List of ints with number of intervals
                            in final structure.
    :type final_structure: list of ints
    :param has_migs: If True then model will have migrations.
    :type has_migs: bool
    :param has_sels: If True then model will have selection coefficients.
    :type has_sels: bool
    :param has_inbr: If True then model will have inbreeding.
    :type has_inbr: bool
    :param has_dyns: If True then model will create dynamics of size
                      change different to Sudden change.
    :type has_dyns: bool
    :param sym_migs: If True then migrations will be symetric.
    :type sym_migs: bool
    :param frac_split: If True then populations split in some proportion. If
                       False then newly formed population has size as
                       an independent variable.
    :type frac_split: bool
    :param migs_mask: List of matrices of 0 and 1 for each time interval (after
                      first split) that defines what migrations this interval
                      has. E.g. [[[0, 1],[0, 0]], [[0, 0], [0, 0]]] for
                      structure (\*, 2) will allow migration from pop2 to pop1
                      in the interval right after split. Note that structure
                      should be fixed if migs_mask is set
                      (:meth:`increase_structure` raises ValueError).
    :type migs_mask: list
    :param has_anc_size: If True then Nanc_size variable is created.
    :type has_anc_size: bool
    :param gen_time: Time in years of one generation.
    :type gen_time: float
    :param theta0: Mutation flux (4\*mu\*L).
    :type theta0: float
    :param mutation_rate: Mutation rate per base per generation.
    :type mutation_rate: float
    :param recombination_rate: Recombination rate per base per generation.
    :type recombination_rate: float
    """
    def __init__(self, initial_structure, final_structure,
                 has_migs, has_sels, has_dyns, sym_migs, frac_split,
                 migs_mask=None, has_anc_size=False,
                 gen_time=None, theta0=None, mutation_rate=None,
                 recombination_rate=None, has_inbr=None):
        if has_anc_size:
            Nanc_size = PopulationSizeVariable("Nanc", units="physical")
        else:
            Nanc_size = None
        super(StructureDemographicModel, self).__init__(
            gen_time=gen_time,
            theta0=theta0,
            mutation_rate=mutation_rate,
            recombination_rate=recombination_rate,
            has_anc_size=has_anc_size,
            Nanc_size=Nanc_size,
        )
        if np.any(np.array(initial_structure) > np.array(final_structure)):
            raise ValueError(f"Elements of the initial structure "
                             f"({initial_structure}) "
                             f"could not be greater than elements of the "
                             f"final structure ({final_structure}).")
        self.initial_structure = np.array(initial_structure)
        self.final_structure = np.array(final_structure)
        self.has_migs = has_migs
        self.has_sels = has_sels
        self.has_dyns = has_dyns
        self.sym_migs = sym_migs
        self.frac_split = frac_split
        self.migs_mask = migs_mask
        self.has_inbr = has_inbr
        # check that mask is correct
        if len(self.initial_structure) == 1 and self.migs_mask is not None:
            warnings.warn("Migration mask is used only when more than one "
                          "population is observed")
            self.migs_mask = None
        if not self.has_migs:
            if self.sym_migs:
                warnings.warn("There is no migrations and option about "
                              "symmetric migrations will be ignored")
                self.sym_migs = False
            if self.migs_mask is not None:
                warnings.warn("There is no migrations and option about "
                              "migrations masks will be ignored.")
                self.migs_mask = None
        if self.migs_mask is not None:
            if not np.all(self.initial_structure == self.final_structure):
                raise ValueError("Migration masks should be used for models "
                                 f"with equal initial ({initial_structure}) "
                                 f"and final ({final_structure}) structures.")

            if len(self.migs_mask) != sum(self.initial_structure[1:]):
                raise ValueError(f"Number of masks in migrations mask "
                                 f"({len(self.migs_mask)}) should be equal to "
                                 "the number of time intervals after first "
                                 f"split ({sum(self.initial_structure[1:])}).")
            for i, mask in enumerate(self.migs_mask):
                # TODO work only for 3 populations
                if i < self.initial_structure[1]:
                    npop = 2
                else:
                    npop = 3
                mask = np.array(mask)
                if mask.shape != (npop, npop):
                    raise ValueError(f"Mask number {i} should have size equal "
                                     f"to {(npop, npop)} but it has "
                                     f"{mask.shape}")
                self.migs_mask[i] = np.array(mask)
        if self.sym_migs and self.migs_mask is not None:
            for i, mask in enumerate(self.migs_mask):
                if not np.allclose(mask, mask.T):
                    raise ValueError(f"For symmetric migrations masks should "
                                     f"be symmetric. Mask number {i}:\n{mask}")
        self.from_structure(self.initial_structure)

    def from_structure(self, structure):
        """
        Creates new model from given structure.
        It is base constructor of the model.

        :param structure: Structure of the model.
        :type structure: list of ints
        """
        super(StructureDemographicModel, self).__init__(
            gen_time=self.gen_time,
            theta0=self.theta0,
<<<<<<< HEAD
            mu=self.mu,
            Nref=self.Nref,
=======
            mutation_rate=self.mutation_rate,
>>>>>>> 6f9c248c
            has_anc_size=self.has_anc_size,
            Nanc_size=self.Nanc_size
        )
        if not (np.all(np.array(structure) >= self.initial_structure)):
            raise ValueError(f"Elements of model structure ({structure}) "
                             f"could not be smaller than elements of the "
                             f"initial structure ({self.initial_structure}).")

        if not (np.all(np.array(structure) <= self.final_structure)):
            raise ValueError(f"Elements of model structure ({structure}) "
                             f"could not be greater than elements of the "
                             f"final structure ({self.final_structure}).")
        if np.any(np.array(structure) <= 0):
            raise ValueError(f"Elements of model structure ({structure}) "
                             "should be positive (> 0).")

        i_int = 0
        if self.frac_split:
            size_vars = [1.0]
        else:
            size_vars = [PopulationSizeVariable('nu')]
        for n_pop in range(1, len(structure) + 1):
            n_int = structure[n_pop - 1]
            if n_pop == 1:
                n_int -= 1
            for _i in range(1, n_int + 1):
                i_int += 1
                time_var = TimeVariable('t%d' % (i_int))
                size_vars = list()
                for i_pop in range(n_pop):
                    var = PopulationSizeVariable('nu%d%d' % (i_int, i_pop+1))
                    size_vars.append(var)
                mig_vars = None
                if self.has_migs and n_pop > 1:
                    mig_vars = np.zeros(shape=(n_pop, n_pop), dtype=object)
                    mask = None
                    if self.migs_mask is not None:
                        mask = self.migs_mask[i_int - structure[0]]
                        assert mask.shape == mig_vars.shape
                    for i in range(n_pop):
                        for j in range(n_pop):
                            if i == j:
                                continue
                            if self.sym_migs and j < i:
                                continue
                            var = MigrationVariable('m%d_%d%d' %
                                                    (i_int, i+1, j+1))
                            if mask is not None and mask[i][j] == 0:
                                var = 0
                            mig_vars[i][j] = var
                            if self.sym_migs:
                                mig_vars[j][i] = var
                sel_vars = None
                if self.has_sels:
                    sel_vars = list()
                    for i in range(n_pop):
                        var = SelectionVariable('g%d%d' % (i_int, i+1))
                        sel_vars.append(var)
                dyn_vars = None
                if self.has_dyns:
                    dyn_vars = list()
                    for i in range(n_pop):
                        var = DynamicVariable('dyn%d%d' % (i_int, i+1))
                        dyn_vars.append(var)
                assert not self.has_inbreeding
                self.add_epoch(time_arg=time_var, size_args=size_vars,
                               mig_args=mig_vars, dyn_args=dyn_vars,
                               sel_args=sel_vars)
            if n_pop < len(structure):
                if self.frac_split:
                    frac_var = FractionVariable(f"s{n_pop}")
                    size_split = copy.copy(size_vars[-1])
                    size_1 = Multiplication(frac_var, size_split)
                    size_2 = Multiplication(Subtraction(1, frac_var),
                                            size_split)
                    size_vars = [size_1, size_2]
                else:
                    name = size_vars[-1].name
                    size_vars = [PopulationSizeVariable(name + '_1'),
                                 PopulationSizeVariable(name + '_2')]
                assert not self.has_inbreeding
                self.add_split(n_pop - 1, size_vars)

        if self.has_inbr:
            inbr_args = list()
            for n_pop in range(1, len(structure) + 1):
                var = FractionVariable('F%d' % n_pop)
                inbr_args.append(var)
            self.add_inbreeding(inbr_args)

        return self

    def get_structure(self):
        """
        Returns current structure of the model.
        """
        structure = [1]
        for event in self.events:
            if isinstance(event, Split):
                structure.append(0)
            elif isinstance(event, Epoch):
                structure[-1] += 1
            else:
                raise ValueError("Event is not Split or Epoch.")
        return structure

    def increase_structure(self, new_structure=None, X=None):
        """
        Increase structure of the model. Raises ValueError if structure is
        equal or greater than `final_structure`.

        :param new_structure: New structure for the model. Should be greater
                              by 1 in one element. E.g. structure is (1,2),
                              then new structure could be either (2,2) or
                              (1,3). If None random available element is
                              chosen to increase.
        :param X: list of values to transform as values of new model.

        :note: Function is specific for\
               :class:`gadma.models.StructureDemographicModel`.\
               It probably will not work for any other class.
        """
        if self.migs_mask is not None:
            raise ValueError("Structure of the model could not be increased: "
                             "there is a mask on migrations.")
        cur_structure = self.get_structure()
        diff = np.array(self.final_structure) - np.array(cur_structure)
        if np.all(diff <= 0):
            raise ValueError(f"Demographic model has its final structure "
                             f"({list(self.final_structure)}). It is not "
                             f"possible to increase it")
        # TODO check that new structure is not greater than final structure
        if new_structure is None:
            struct_index = np.random.choice(
                np.arange(len(cur_structure))[diff != 0])

            new_structure = copy.copy(cur_structure)
            new_structure[struct_index] += 1
        else:
            diff = np.array(new_structure) - np.array(cur_structure)
            if np.max(diff) < 1:
                raise ValueError(f"New structure ({new_structure}) should be "
                                 f"greater than the current one "
                                 f"({cur_structure})")
            if np.min(diff) > 1 or np.sum(diff) > 1:
                raise ValueError(f"New structure ({new_structure}) should "
                                 f"differ in one value and maximum by 1. "
                                 f"Received structure: {new_structure}")
            struct_index = np.where(diff == 1)[0]
            assert len(struct_index) == 1
            struct_index = struct_index[0]

        event_index = np.random.choice(np.arange(cur_structure[struct_index]))
        event_index += sum(cur_structure[:struct_index]) - 1 + struct_index

        old_model = copy.deepcopy(self)
        self.from_structure(new_structure)
        if X is None:
            return self, None

        # We consider that we have put new event (interval) before the chosen
        # event. Special case is when it is first interval - we put new event
        # after it.
        if event_index == -1:
            new_event = self.events[0]
            new_values = []
            for var in new_event.variables:
                if var not in new_event.get_vars_not_in_init_args():
                    continue
                # We put as time some random value
                if isinstance(var, TimeVariable):
                    new_values.append(new_event.time_arg.resample())
                # We put size of population as 1.0
                elif isinstance(var, PopulationSizeVariable):
                    new_values.append(1.0)
                # Dynamic as Sud
                elif isinstance(var, DynamicVariable):
                    new_values.append("Sud")
                elif isinstance(var, SelectionVariable):
                    new_values.append(0)
                else:
                    raise ValueError(f"Unknown type of variable: "
                                     f"{var.__class__}")
            new_X = []
            for x in X:
                new_X.append([])
                # if we have anc size then we should put after first variable
                if self.has_anc_size:
                    new_X[-1].extend([x[0]])
                    x = x[1:]
                new_X[-1].extend(copy.copy(new_values))
                new_X[-1].extend(x)
            return self, new_X

        # So we build dict with variables correspondence - they will be moved
        # forward by one event starting with chosen event.
        oldvar2newvar = {}
        # special case for Nanc_size
        if self.has_anc_size:
            oldvar2newvar[old_model.Nanc_size] = self.Nanc_size
        for i, (old_event, new_event) in enumerate(zip(old_model.events,
                                                       self.events)):
            if i >= event_index:
                break
            for old_var, new_var in zip(old_event.variables,
                                        new_event.variables):
                oldvar2newvar[old_var] = new_var
        for old_event, new_event in zip(old_model.events[event_index:],
                                        self.events[event_index + 1:]):
            # Remove init_sizes variables from list of vriables.
            # Then both lists will have the same length and have special order
            if isinstance(old_event, Split):
                old_vars = [var for var in old_event.variables]
                new_vars = [var for var in new_event.variables]
            else:
                old_vars = old_event.get_vars_not_in_init_args()
                new_vars = new_event.get_vars_not_in_init_args()
            assert len(old_vars) == len(new_vars)
            # Now we cretae correspondence between those variables
            for old_var, new_var in zip(old_vars, new_vars):
                assert type(old_var) == type(new_var)  # addit. check for types
                oldvar2newvar[old_var] = new_var
        if self.has_anc_size:
            assert self.has_anc_size
            oldvar2newvar[old_model.Nanc_size] = self.Nanc_size
        if old_model.has_inbreeding:
            assert self.has_inbreeding
            for old_inbr_arg, new_inbr_arg in zip(old_model.inbreeding_args,
                                                  self.inbreeding_args):
                oldvar2newvar[old_inbr_arg] = new_inbr_arg
    #    print(oldvar2newvar)
        new_X = []
        for x in X:
            # Our initial var2value
            var2value = old_model.var2value(x)
            # Now we get new var2value. We should be carefull as variables
            # in new_model have the same names but they are different from
            # those in model.
            varname2value = {var.name: var2value[var] for var in var2value}
            new_var2value = {var: varname2value[var.name]
                             for var in self.variables
                             if var.name in varname2value}
            for var in var2value:
                new_var2value[oldvar2newvar[var]] = var2value[var]
            event1 = self.events[event_index]  # our new event
            event2 = self.events[event_index + 1]  # base event
            # Time / 2
            new_var2value[event2.time_arg] /= 2
            new_var2value[event1.time_arg] = new_var2value[event2.time_arg]
            time_value = new_var2value[event1.time_arg]

            # Sizes
            for i, (size_in, size_out) in enumerate(zip(event1.init_size_args,
                                                        event1.size_args)):
                if event2.dyn_args is not None:
                    dyn_value = new_var2value[event2.dyn_args[i]]
                else:
                    dyn_value = 'Sud'
                if dyn_value != 'Sud':
                    func = DynamicVariable.get_func_from_value(dyn_value)
                    if event_index == 0:
                        y1 = 1.0
                    else:
                        # Init size could be with fraction.
                        if not isinstance(size_in, Variable):
                            vals = [new_var2value[var]
                                    for var in size_in.variables]
                            y1 = size_in.get_value(vals)
                        else:
                            y1 = new_var2value[size_in]
                    y2 = new_var2value[size_out]
                    # We have already divided it.
                    x_diff = 2 * time_value
                    size_func = func(y1, y2, x_diff)
                    new_var2value[size_out] = size_func(x_diff / 2)
            # Copy other variables
            for var1, var2 in zip(event1.variables, event2.variables):
                if var1 not in new_var2value:
                    new_var2value[var1] = new_var2value[var2]
            new_X.append([new_var2value[var] for var in self.variables])

        return self, new_X

    def transform_values_from_other_model(self, model, x):
        assert isinstance(model, StructureDemographicModel)
        assert np.all(self.get_structure() == model.get_structure())

#        print('other', model.variables)
#        print('self', self.variables)
#        print('x', x)
        other_var2value = model.var2value(x)
        other_varname2value = {var.name: other_var2value[var]
                               for var in other_var2value}
        var2value = {}
        # First fill with common variables
        for var in self.variables:
            if isinstance(var, MigrationVariable):
                if self.has_migs == model.has_migs:
                    if self.sym_migs == model.sym_migs:
                        # when we have some new masks name could be missed
                        if var.name in other_varname2value:
                            var2value[var] = other_varname2value[var.name]
                        else:
                            var2value[var] = 0
            elif isinstance(var, SelectionVariable):
                if self.has_sels == model.has_sels:
                    var2value[var] = other_varname2value[var.name]
            elif isinstance(var, DynamicVariable):
                if self.has_dyns == model.has_dyns:
                    var2value[var] = other_varname2value[var.name]
            elif isinstance(var, FractionVariable):
                if self.frac_split == model.frac_split \
                        and var.name.startswith('s'):
                    var2value[var] = other_varname2value[var.name]
                if self.has_inbr == model.has_inbr \
                        and var.name.startswith('F'):
                    var2value[var] = other_varname2value[var.name]
            elif var.name in other_varname2value:
                var2value[var] = other_varname2value[var.name]

        # Transform other values
        varname2value = {}
        for var in self.variables:
            if var.name in varname2value:
                var2value[var] = varname2value[var.name]
            if var in var2value:
                continue
            if isinstance(var, MigrationVariable):
                if not model.has_migs:
                    var2value[var] = 0
                elif self.sym_migs != model.sym_migs:
                    ij = var.name.split('_')[-1]
                    assert len(ij) == 2
                    sym_mig_name = var.name[:-2] + ij[::-1]
                    mij_value = other_varname2value.get(var.name, 0)
                    mji_value = other_varname2value.get(sym_mig_name, 0)
                    if self.sym_migs and not model.sym_migs:
                        var2value[var] = (mij_value + mji_value) / 2
                    else:
                        var2value[var] = mij_value
                        varname2value[sym_mig_name] = mji_value
            elif isinstance(var, SelectionVariable):
                assert self.has_sels and not model.has_sels
                var2value[var] = 0
            elif isinstance(var, DynamicVariable):
                assert self.has_dyns and not model.has_dyns
                var2value[var] = 'Sud'
            elif isinstance(var, FractionVariable) \
                    and var.name.startswith('s'):
                assert self.frac_split and not model.frac_split
                n_split = int(var.name[1:])
                ind_before_split = sum(self.get_structure()[:n_split]) - 1
                nu1_before_split_name = "nu%d%d" % (ind_before_split, n_split)
                nu1_after_split_name = "nu%d%d_1" % (ind_before_split,
                                                     n_split)
                if n_split == 1 and self.get_structure()[0] == 1:
                    size_before_split_name = 1.0
                    size_after_split_time = other_varname2value["nu_1"]
                else:
                    size_before_split_name = other_varname2value[
                        nu1_after_split_name]
                    size_after_split_time = other_varname2value[
                        nu1_before_split_name]
                fraction = size_after_split_time / size_before_split_name
                fraction = max(fraction, var.domain[0])
                fraction = min(fraction, var.domain[1])
                var2value[var] = fraction
            elif isinstance(var, FractionVariable) \
                    and var.name.startswith('F'):
                assert self.has_inbr and not model.has_inbr
                var2value[var] = 0
            elif isinstance(var, PopulationSizeVariable):
                assert not self.frac_split and model.frac_split
                assert len(var.name.split("_")) > 1

                nu_before_split_name = var.name[:-2]  # remove last _1 or _2

                # if there was ancestral population split there is no variable
                if (nu_before_split_name == "nu" and
                        nu_before_split_name not in varname2value):
                    pop_size = 1.0
                    frac_name = "s1"
                else:
                    pop_size = other_varname2value[nu_before_split_name]
                    frac_name = "s" + nu_before_split_name[-1]
                fraction = other_varname2value[frac_name]

                if var.name[-1] == "1":
                    var2value[var] = fraction * pop_size
                elif var.name[-1] == "2":
                    var2value[var] = (1 - fraction) * pop_size
            else:
                raise ValueError("Some changes in demographic models are not "
                                 "allowed or implemented. Got new variable "
                                 f"({var}) that cannot be processed.")
        x_final = [var2value[var] for var in self.variables]
        for i in range(len(self.variables)):
            var = self.variables[i]
            if isinstance(var, ContinuousVariable):
                x_final[i] = min(max(x_final[i], var.domain[0]), var.domain[1])
        return x_final<|MERGE_RESOLUTION|>--- conflicted
+++ resolved
@@ -139,12 +139,8 @@
         super(StructureDemographicModel, self).__init__(
             gen_time=self.gen_time,
             theta0=self.theta0,
-<<<<<<< HEAD
-            mu=self.mu,
             Nref=self.Nref,
-=======
             mutation_rate=self.mutation_rate,
->>>>>>> 6f9c248c
             has_anc_size=self.has_anc_size,
             Nanc_size=self.Nanc_size
         )
