--- conflicted
+++ resolved
@@ -206,20 +206,17 @@
                                                      has_anc_size=has_anc,
                                                      has_inbr=inbr)
                 dm = model_generator(structure)
-<<<<<<< HEAD
 
                 # for dical2
                 dm.mutation_rate = 1.25e-8
                 dm.recombination_rate = 1e-8
                 dm.Nref = 10000
 
-=======
                 # Change domain as when time is very small then our check
                 # sometimes is wrong
                 for i in range(len(dm.variables)):
                     if isinstance(dm.variables[i], TimeVariable):
                         dm.variables[i].domain = [1e-2, 5]
->>>>>>> dba0a392
                 variables = dm.variables
                 x = [var.resample() for var in variables]
                 if has_anc:
